--- conflicted
+++ resolved
@@ -27,13 +27,8 @@
         :param integer verbosity: verbosity of output
     """
     def __init__(self, molecule, thermostat=None, istate=0, dt=0.5, nsteps=1000, nesteps=10000, \
-<<<<<<< HEAD
         propagation="density", solver="rk4", l_pop_print=False, l_adjnac=True, vel_rescale="momentum", \
-        vel_reject="reverse", coefficient=None, unit_dt="fs"):
-=======
-        propagation="density", solver="rk4", l_pop_print=False, l_adjnac=True, \
-        vel_rescale="momentum", vel_reject="reverse", coefficient=None, unit_dt="fs", out_freq=1, verbosity=0):
->>>>>>> cd3e8662
+        vel_reject="reverse", coefficient=None, unit_dt="fs", out_freq=1, verbosity=0):
         # Initialize input values
         super().__init__(molecule, thermostat, istate, dt, nsteps, nesteps, \
             propagation, solver, l_pop_print, l_adjnac, coefficient, unit_dt, out_freq, verbosity)
